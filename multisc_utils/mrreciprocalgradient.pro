--- conflicted
+++ resolved
@@ -158,15 +158,9 @@
 	if order le 1 then begin
 		grad = fltarr(nv, 3)
 		for i = 0, 3 do begin
-<<<<<<< HEAD
 			grad[*,0] += ( recvec[*,0,i] * *pv[i] )  ; dS / dx
 			grad[*,1] += ( recvec[*,1,i] * *pv[i] )  ; dS / dy
 			grad[*,2] += ( recvec[*,2,i] * *pv[i] )  ; dS / dz
-=======
-			grad[*,0] += recvec[*,0,i] * *pv[i]  ; dS / dx
-			grad[*,1] += recvec[*,1,i] * *pv[i]  ; dS / dy
-			grad[*,2] += recvec[*,2,i] * *pv[i]  ; dS / dz
->>>>>>> 0bf23930
 		endfor
 		;Transpose to [component, time]: V_it
 		grad = transpose(grad, [1,0])
@@ -176,7 +170,6 @@
 		grad = fltarr(nv, 3, 3)
 		for i = 0, 3 do begin
 			;T_tij = ∆_tiv * V_tj
-<<<<<<< HEAD
 			grad[*,0,0] += ( recvec[*,0,i] * (*pv[i])[*,0] )  ; dvx / dx  --> T_xx
 			grad[*,0,1] += ( recvec[*,1,i] * (*pv[i])[*,0] )  ; dvy / dx  --> T_xy
 			grad[*,0,2] += ( recvec[*,2,i] * (*pv[i])[*,0] )  ; dvz / dx  --> T_xz
@@ -186,17 +179,6 @@
 			grad[*,2,0] += ( recvec[*,0,i] * (*pv[i])[*,2] )  ; dvx / dz  --> T_zx
 			grad[*,2,1] += ( recvec[*,1,i] * (*pv[i])[*,2] )  ; dvy / dz  --> T_zy
 			grad[*,2,2] += ( recvec[*,2,i] * (*pv[i])[*,2] )  ; dvz / dz  --> T_zz
-=======
-			grad[*,0,0] += recvec[*,0,i] * (*pv[i])[*,0]  ; dvx / dx  --> T_xx
-			grad[*,0,1] += recvec[*,1,i] * (*pv[i])[*,0]  ; dvy / dx  --> T_xy
-			grad[*,0,2] += recvec[*,2,i] * (*pv[i])[*,0]  ; dvz / dx  --> T_xz
-			grad[*,1,0] += recvec[*,0,i] * (*pv[i])[*,1]  ; dvx / dy  --> T_yx
-			grad[*,1,1] += recvec[*,1,i] * (*pv[i])[*,1]  ; dvy / dy  --> T_yy
-			grad[*,1,2] += recvec[*,2,i] * (*pv[i])[*,1]  ; dvz / dy  --> T_yz
-			grad[*,2,0] += recvec[*,0,i] * (*pv[i])[*,2]  ; dvx / dz  --> T_zx
-			grad[*,2,1] += recvec[*,1,i] * (*pv[i])[*,2]  ; dvy / dz  --> T_zy
-			grad[*,2,2] += recvec[*,2,i] * (*pv[i])[*,2]  ; dvz / dz  --> T_zz
->>>>>>> 0bf23930
 		endfor
 		;Transpose to [component, component, vertex]
 		;   - This is such that T_tij --> T_jit
