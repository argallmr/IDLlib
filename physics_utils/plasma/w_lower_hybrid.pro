; docformat = 'rst'
;
;+
;   The purpose of this program is to calculate the lower hybrid frequency::
;
;       \omega_{lh} = ( \frac{1}{\Omega_{i} \Omega_{e}} + \frac{1}{\Omega_{i}^{2}} )^{-1/2}
;
; :Categories:
;   Physics Utilties
;
; :Params:
;       B:                  in, required, type=fltarr
;                           Magnitude of the magnetic field, |B|, in units of nano-Tesla (nT).
;       N:                  in, required, type=numeric array
;                           Plasma density in units of particles per centimeter cubed (cm^{-3}).
;
; :Keywords:
;       PARTICLE:           in, optional, type=string, default='H+'
;                           The name of the particle for which the cyclotron frequency
;                               is to be calculated. Options are::
;                                   'H+'
;                                   'He+'
;                                   'O+'
;                                   'e-'
;
; :Returns:
;       OMEGA_LH:           Cyclotron frequency in Hertz (rad/sec)
;
; :Author:
;   Matthew Argall::
;       University of New Hampshire
;       Morse Hall, Room 113
;       8 College Rd.
;       Durham, NH, 03824
;       matthew.argall@wildcats.unh.edu
;
; :History:
;   Modification History::
;       01/29/2012  -   Written by Matthew Argall
;       07/15/2013  -   Units are now assumed to be nT and cm^-3. Angular frequency is
;                           returned, not frequency. - MRA
;       2016/12/08  -   Quantity raised to negative square root (not positive). - MRA
;-
function w_lower_hybrid, B, n_i
    compile_opt idl2
    on_error, 2

;---------------------------------------------------------------------
;CALCULATE THE LOWER HYBRID FREQUENCY ////////////////////////////////
;---------------------------------------------------------------------
	omega_lh = (1.0 / (w_cyclotron(B, 'e-') * w_cyclotron(B, 'H+')) + $
	            1.0 / w_plasma(n_i, 'H+')^2)^(-1.0/2.0)
<<<<<<< HEAD
	            
	return, omega_lh1
=======
	
	return, omega_lh
>>>>>>> 0bf23930
end<|MERGE_RESOLUTION|>--- conflicted
+++ resolved
@@ -50,11 +50,6 @@
 ;---------------------------------------------------------------------
 	omega_lh = (1.0 / (w_cyclotron(B, 'e-') * w_cyclotron(B, 'H+')) + $
 	            1.0 / w_plasma(n_i, 'H+')^2)^(-1.0/2.0)
-<<<<<<< HEAD
-	            
-	return, omega_lh1
-=======
 	
 	return, omega_lh
->>>>>>> 0bf23930
 end