; docformat = 'rst'
;
; NAME:
;
;       MrFFT
;
; PURPOSE:
;+
;   The purpose of this program is to serve as a wrapper for IDL's FFT routine::
;       `DATA` is >= 3D::
;           IDL's FFT routine is called immediately and the result is returned.
;       `DATA` is 2D and `DIMENSION`=0::
;           A 2D tapering filter can be applied to an image.
;           - WINDOW
;           - NWIN1
;           - NWIN2
;           - ALPHA
;       Otherwise::
;           Wrapper algorithms are used.
;
;   The last case is intended to apply to time series vectors or arrays of time series
;   vectors. For example, the velocity of a particle as a 1D vector or a 3D magnetic field
;   represented as an array of 3 vectors: [Bx, By, Bz]. 
;
;   In the last case, the following capabilities are available::
;       - FFT is taken along the 1st dimension by default (TRANSPOSE if DIMENSION=2)
;       - Take the FFT of an array in sections
;       - Specify the number of points per FFT
;       - Shift the FFT window by a given amount
;       - Apply a tapering window
;       - Return time stamps of each FFT bin
;
;   Notes:
;       IDL ignores empty dimensions when the "*" operator is used, so indexing ARRAY[i,*,*]
;       is the same for 2D and 3D arrays. Furthermore, trailing shallow dimensions are
;       automatically reformed, so ARRAY[*,*,i] is the same as REFORM(ARRAY[*,*,i]). For this
;       reason, the output will be kept as [time, frequency, component]
;
;   References::
;       Percival, D. and Walden, A., Spectral Analysis for Physical Applications: Multitaper
;           and Conventional Univariate Techniques, Cambridge University Press, 1993.
;
; :Categories:
;       Math Utility
;
; :Params:
;
;       DATA:               in, required, type=fltarr
;                           The data for which a spectrogram is desired.
;       DT:                 in, optional, type=float. default=1
;                           If a scalar, the time between data samples, assumed to be
;                               uniform. If an array, the time stamp of each sample in
;                               data along `DIMENSION`.
;
; :Keywords:
;       AMPLITUDE:          out, optional, type=float
;                           A named variable to receive the signal amplitude.
;       ALPHA:              in, optional, type=float, default=0.5
;                           If `WINDOW` is set, then this indicates the width of the
;                               filtering window (0.5-1.0) used in creating the window.
;                               If ALPHA=0.5, the result is a "Hanning" window, if ALPHA=1.0,
;                               the result is a "Hamming" window.
;       CENTER:             in, optional, type=Boolean, default=0
;                           Perform a centered Fourier transform. In the forward direction,
;                               the zero frequency is shifted to the center of the array.
;                               In the reverse (inverse) direction, the input is assumed
;                               to be a centered FFT.
;       DF:                 out, optional, type=float/fltarr
;                           Named variable to recieve the half-width of each frequency
;                               bin. If `DT_MEDIAN` is uniform, then a scalar is returned.
;       DIMENSION:          in, optional, type=int, default=longest dimension of `DATA`
;                           The dimension over which to take the FFT. As an example, say
;                               ARRAY is a [3,10] element array. MrFFT(ARRAY, DIMENSION=2),
;                               is the same as
;                               [MrFFT(Array[0,*]), MrFFT(Array[1,*]), MrFFT(Array[2,*])].
;       DOUBLE:             in, optional, type=boolean, default=0
;                           Force computation to be done in double precision.
;       DT_MEDIAN:          out, optional, type=float
;                           A named variable to receive the median sampling interval
;                              between adjacent elements in `DT`, when `DT` is an array.
;                              This serves as the sampling interval for each FFT interval.
;                              If the DT_MEDIAN is uniform, then a scalar is returned.
;                              Otherwise, an array is returned.
;       DT_PLUS:            out, optional, type=float
;                           A named variable to receive the upper-limit on each time stamp
;                               in `TIME`.
;       DT_TOL:             in, optional, type=float, default=0.1
;                           A number in the range of [0,1] indicating the tolerance on
;                               the sampling interval that constitutes a data gap or shift
;                               in sampling cadence.
;       FILLVAL:            in, optional, type=same as `DATA`
;                           A value that represents bad points within `DATA`. They will
;                               be converted to NaNs before the FFT is performed, unless
;                               the `INTERP_PCT` keyword is used.
;       FMIN:               in, optional, type=float, default=0.0
;                           The minimum positive frequency to be kept. If LOGRANGE is set,
;                               this is the minimum power of 10 (not the DC component).
;       FMAX:               in, optional, type=float, default=FNYQUIST.
;                           The maximum positive frequency to be kept. If LOGRANGE is set,
;                               this is alog10(FNYQUIST).
;       FREQUENCIES:        out, type=fltarr(NFFT)
;                           Named variable to receive the frequency bin centers of the FFT.
;       INTERP_PCT:         in, optional, type=float, default=0.0
;                           The maximum percentage of `FILLVAL` allowed in an FFT of size
;                               `NPTS`. Below this percent, instances of the fill value
;                               will be interpolated over. Above this percent, fill values
;                               are converted to NaNs.
;       NFFT:               in, optional, type=int, default=N_ELEMENTS(DATA)
;                           The number of points to use per FFT
;       NSHIFT:             in, optional, type=int. default=0
;                           The number of points to shift ahead after each FFT.
;       PHASE:              out, optional, type=fltarr
;                           A named variable to recieve the signal's phase.
;       T0:                 in, optional, type=float, default=0.0
;                           Time offset in seconds at which `TIME` begins. Used only if
;                               `DT` is scalar.
;       TIME:               out, optional, type=dblarr
;                           The time stamps, located at the beginning of the sampling
;                               interval, associated with each Power Spectral Density
;                               slice. Where each time tag falls within the FFT interval
;                               is determined by the `TCENTER` keyword.
;       TCENTER:            in, optional, type=Boolean, default=1
;                           Indicate that the times returned in `TIME` are centered within
;                               their respective FFT bin. A value of 0 will cause the
;                               times to correspond with the beginning of the FFT packet.
;       VERBOSE:            in, optional, type=Boolean, default=0
;                           Print information about the FFT parameters to the command window.
;       WINDOW:             in. optional, type=Boolean, default=0
;                           Multiply the time series by a filtering window. This keyword
;                               is only available if `DATA` has <= 2 dimensions or if
;                               `DIMENSION` NE 0 (because I do not know how to make a
;                               window that is > 2D).
;
; :Returns:
;
;       D_FFT:              The FFT of `DATA` with dimensions organized as 
;                               [time, frequency, component]
;
; :See Also:
;   MrPSD2, MrFFT, MrPSD
;
; :Author:
;   Matthew Argall::
;       University of New Hampshire
;       Morse Hall, Room 348
;       8 College Rd.
;       Durham, NH, 03824
;       matthew.argall@unh.edu
;
; :Copyright:
;       Matthew Argall 2015
;
; :History::
;   Modification History::
;       2015-01-19  -   Written by Matthew Argall
;-
function MrFFT2, data, dt, $
AMPLITUDE = amplitude, $
ALPHA = alpha, $
CENTER = center, $
DF = df, $
DIMENSION = dimension, $
DOUBLE = double, $
DT_MEDIAN = dt_median, $
DT_PLUS = dt_plus, $
DT_TOL = dt_tol, $
FILLVAL = fillval, $
FMIN = fmin, $
FMAX = fmax, $
FREQUENCIES = freqs, $
INTERP_PCT = interp_pct, $
NFFT = nfft_in, $
NSHIFT = nshift, $
PHASE = phase, $
T0 = t0, $
TIME = time, $
TCENTER = tcenter, $
VERBOSE = verbose, $
WINDOW = window
	compile_opt idl2
	on_error, 2

;-----------------------------------------------------
; Check Inputs \\\\\\\\\\\\\\\\\\\\\\\\\\\\\\\\\\\\\\\
;-----------------------------------------------------

	;Accept only 1D or 2D data.
	;   - Find the dimension with maximum length
	dims  = size(data, /DIMENSIONS)
	nDims = size(data, /N_DIMENSIONS)
	type  = size(data, /TNAME)
	void  = max(dims, iMaxDim, SUBSCRIPT_MIN=iMinDim)
	if nDims gt 2 then message, 'Only 1D or 2D time series data is allowed.'

	;FFT over longest dimension
	if n_elements(dimension) eq 0 then dimension = iMaxDim + 1
	n1 = dims[dimension-1]
	if nDims eq 2 $
		then n2 = dimension le 1 ? dims[1] : dims[0] $
		else n2 = 1

	;Create defaults
	tf_center   = keyword_set(center)
	tf_fillval  = n_elements(fillval) gt 0
	tf_tcenter  = keyword_set(tcenter)
	tf_verbose  = keyword_set(verbose)
	tf_window   = keyword_set(window)
	tf_double   = n_elements(double)  eq 0 ? (type eq 'DOUBLE') : keyword_set(double)
	tf_frange   = n_elements(fmin)    gt 0 || n_elements(fmax) gt 0
	nfft        = n_elements(nfft_in) eq 0 ? (n1 - (n1 mod 2)) : nfft_in
	if n_elements(dt_tol)     eq 0 then dt_tol     = 0.1
	if n_elements(interp_pct) eq 0 then interp_pct = 0.0
	if n_elements(nshift)     eq 0 then nshift     = floor(nfft/2)

	;Make sure at least one FFT can be done.
	if nfft gt n1 then begin
		nfft = (n1 - (n1 mod 2))
		message, string(FORMAT='(%"NFFT (%i) is longer than the data interval (%i). ' + $
		                'Setting NFFT=%i.")', nfft_in, n1, nfft), /INFORMATIONAL
	endif

	;Check how to window the data. Default to a "Hanning" window.
	if tf_window then begin
		if n_elements(alpha) eq 0 then alpha   = 0.5
	endif
	
	;Number of intervals
	;   - Add one so that we can process backward from the end of the array
	;     to capture all leftover points.
	n_int = nfft_intervals(n1, nfft, nshift)
	if ((n_int-1)*nshift + nfft) lt n1 then n_int += 1

;-----------------------------------------------------
; Compute Time? \\\\\\\\\\\\\\\\\\\\\\\\\\\\\\\\\\\\\\
;-----------------------------------------------------
	tf_calc_dt = 0
	tf_time    = arg_present(time)
	if n_elements(t0) eq 0 then t0 = 0.0

	;Sampling interval (SI)
	nt = n_elements(dt)
	case nt of
		0:    SI = 1.0
		1:    SI = dt
		n1:   tf_calc_dt = 1
		else: message, 'Invalid number of elements in DT.'
	endcase
	
;-----------------------------------------------------
; Allocate Memory \\\\\\\\\\\\\\\\\\\\\\\\\\\\\\\\\\\\
;-----------------------------------------------------
	;
	; The sampling interval, dt, is permitted to vary. As it does,
	; the frequency resolution, df, and the nyquist frequency, fN,
	; also change. Thus, we have to keep track of the frequency
	; bins as a function of time. We will also keep track of dt as
	; a function of time.
	;


	;Result of FFT
	;   - [frequency, time, component]
	;   - TF_CALC_DT => A time array was given and we have to compute DT
	;   - TF_TIME    => User wants us to return time stamps for each FFT interval
	d_fft  = make_array(n_int, nfft, n2, DCOMPLEX=tf_double, COMPLEX=~tf_double)
	
	;Frequencies
	freqs     = make_array(n_int, nfft, /FLOAT, VALUE=!values.f_nan)
	df        = fltarr(n_int)
	dt_median = fltarr(n_int)
	
	;Times
	if tf_time then begin
		dt_plus = fltarr(n_int)
		time    = fltarr(n_int)
	endif
	
	nf_tot = 0
;-----------------------------------------------------
; Step Through Intervals \\\\\\\\\\\\\\\\\\\\\\\\\\\\\
;-----------------------------------------------------
	istart = 0
	iend   = nfft-1
	for i = 0, n_int-1 do begin
		;Extract subinterval
		;   - Put FFT dimension first to simplify array checking below
		dtemp = dimension le 1 ? data[istart:iend,*] : transpose(data[*,istart:iend])
	
	;-----------------------------------------------------
	; Compute Sample Interval \\\\\\\\\\\\\\\\\\\\\\\\\\\\
	;-----------------------------------------------------
		if tf_calc_dt then begin
			;Time and sampling interval
			ttemp   = dt[istart:iend]
			delta_t = ttemp[1:*] - ttemp
		
			;Is the sampling interval consistent throughout?
			;   - A "bad" sampling interval occurs if it is 10% different
			;     from the first sampling interval
			SI   = median(delta_t)
			ibad = total( abs(temporary(delta_t) - SI) gt dt_tol*SI )
			if ibad ne 0 then begin
				message, 'Sampling interval changes during FFT. Skipping.', /INFORMATIONAL
				
				;Skip to next interval
				if i lt n_int-2 then begin
					istart += nshift
					iend += nshift
				endif else begin
					ilast = iend
					iend = n1 - 1
					istart = n1 - nfft
				endelse
				continue
			endif
		endif
	
	;-----------------------------------------------------
	; Compute Frequencies \\\\\\\\\\\\\\\\\\\\\\\\\\\\\\\\
	;-----------------------------------------------------
		;Determine frequencies
		if tf_calc_dt || i eq 0 then begin
			ftemp = fft_freqs(nfft, SI, FNYQUIST=fN, INYQUIST=ifN)
			
			;Default frequency range
			f_min = n_elements(fmin) eq 0 ? ftemp[0]   : fmin
			f_max = n_elements(fmax) eq 0 ? ftemp[ifN] : fmax
	
			;Indices of the frequencies to keep
			if_pos = where(ftemp[0:ifN]   ge  f_min and ftemp[0:ifN]   le  f_max, npos)
			if_neg = where(ftemp[ifN+1:*] le -f_min and ftemp[ifN+1:*] ge -f_max, nneg)
			if_out = [temporary(if_pos), temporary(if_neg)+ifN+1]
			nf_out = npos + nneg
		endif

	;-----------------------------------------------------
	; Fill Value \\\\\\\\\\\\\\\\\\\\\\\\\\\\\\\\\\\\\\\\\
	;-----------------------------------------------------
		;Look for fill values
		;   - Assume fill values are consistent across DIMENSION
		if tf_fillval then begin
			;Percentage of fill values within interval
			if finite(fillval) $
				then iFill = where(dtemp[*,0] eq fillval, nFill, COMPLEMENT=igood, NCOMPLEMENT=ngood) $
				else iFill = where(finite(dtemp[*,0]) eq 0, nFill, COMPLEMENT=igood, NCOMPLEMENT=ngood)
			pct_fill = (float(nFill) / float(nfft)) * 100.0

			;Interpolate/Replace fill values
			if nFill gt 0 then begin
				;Interpolate if we can.
				if pct_fill le interp_pct then begin
					if tf_verbose then print, FORMAT='(%"Interval %i of %i has %i of %i (%0.1f\%) fill values. Interpolating.")', i+1, n_int, nFill, nfft, pct_fill
					for j = 0, n2 - 1 do $
						dtemp[0,j] = interpol(dtemp[igood,j], igood, lindgen(nfft))
	
				;Replace if we must.
				endif else begin
					if tf_verbose then print, FORMAT='(%"Interval %i of %i has %i of %i (%0.1f\%) fill values.")', i+1, n_int, nFill, nfft, pct_fill
					dtemp[iFill,*] = tf_double ? !values.d_nan : !values.f_nan
				endelse
			endif
		endif

	;-----------------------------------------------------
	; Window \\\\\\\\\\\\\\\\\\\\\\\\\\\\\\\\\\\\\\\\\\\\\
	;-----------------------------------------------------

		;Create the window
		if tf_window then begin
			;Create the window function
			theWindow = hanning(nfft, ALPHA=alpha)
			if ndims eq 2 then theWindow = rebin(theWindow, [nfft, n2])

			;If the second dimension is empty, IDL will ignore it.
			dtemp *= theWindow
		endif

	;-----------------------------------------------------
	; FFT \\\\\\\\\\\\\\\\\\\\\\\\\\\\\\\\\\\\\\\\\\\\\\\\
	;-----------------------------------------------------
	
		;Compute the FFT
		fft_temp = fft(temporary(dtemp), DIMENSION=1, DOUBLE=tf_double)
	
		;TODO: Center FFT
		;   IF Keyword_Set(center) THEN ...
	
		;Eliminate frequencies
		if nf_out ne nfft then begin
			fft_temp  = fft_temp[if_out, *]
			ftemp     = ftemp[if_out]
			nf_tot   >= nf_out
		endif
		
	;-----------------------------------------------------
	; Outputs \\\\\\\\\\\\\\\\\\\\\\\\\\\\\\\\\\\\\\\\\\\\
	;-----------------------------------------------------
		
		;Save data
		;   The trailing "*" is ignored when irrelevant
		d_fft[i, 0:nf_out-1, *] = temporary(fft_temp)

		;Save frequencies and time itnerval
		;   - Necessary only for I=0 if TF_CALC_DT is false
		;   - Keep track of all here to simplify logic
		freqs[i,0:nf_out-1] = ftemp
		dt_median[i]        = SI
		dt_plus[i]          = nfft * SI
		df[i]               = 1.0 / (nfft * SI)
		
		;Time stamp
		if tf_time then begin
			if tf_calc_dt $
				then time[i] = (dt[iend] + dt[istart]) / 2.0 $
				else time[i] = (i eq 0) ? t0 : time[i-1] + nshift*dt_median[i-1]
		endif

	;-----------------------------------------------------
	; Next Interval \\\\\\\\\\\\\\\\\\\\\\\\\\\\\\\\\\\\\\
	;-----------------------------------------------------
		;Advance forward by NSHIFT
		if i lt n_int-2 then begin
			istart += nshift
			iend   += nshift
			
		;Extend backward from the end of the array
		;   - Final time stamp is adjusted below.
		endif else begin
			ilast  = iend
			iend   = n1 - 1
			istart = n1 - nfft
		endelse
	endfor
	
;-----------------------------------------------------
; Finishing Touches \\\\\\\\\\\\\\\\\\\\\\\\\\\\\\\\\\
;-----------------------------------------------------
	;Adjust last time step
	if tf_time then begin
		;If we were given time:
		;   - Last time stamp - duration of FFT interval
		;Otherwise:
		;   - Total number of points less one FFT interval,
		;     multiplied by constant sampling interval
;		if tf_calc_dt $
;			then time[n_int-1] = dt[n1-1] - nfft*dt_median[n_int-1] $
;			else time[n_int-1] = (n1 - nfft) * dt_median[n_int-1]
;		if ~tf_calc_dt then time[n_int-1] = (n1 - nfft + nshift) * dt_median[n_int-1]
	endif
	
	;Reduce dimensions if sampling interval never changed
	;   - fN = 1 / T = 1 / (nfft*dt)
	;   - NFFT is constant, but DT is permitted to vary
	;   - If DT changes, then we must keep track of FN as a function of time
	;   - If not, then FN and F do not vary with time, and we can reduce to one copy
<<<<<<< HEAD
	if ~tf_calc_dt || total( abs(dt_median - dt_median[0]) gt 0.1*dt_median[0] ) eq 0 then begin
		freqs     = reform(freqs[0,*])
		df        = df[0]
		dt_median = dt_median[0]
		dt_plus   = dt_plus[0]
=======
	iGood = where(dt_median ne 0, nGood)
	if nGood GT 0 && (~tf_calc_dt || total( abs(dt_median[iGood] - dt_median[iGood[0]]) gt dt_tol*dt_median[iGood[0]] ) eq 0) then begin
		freqs     = freqs[iGood[0],*]
		df        = df[iGood[0]]
		dt_median = dt_median[iGood[0]]
		dt_plus   = dt_plus[iGood[0]]
>>>>>>> 0bf23930
	endif

	;Remove extra frequencies
	if nf_tot gt 0 then begin
		d_fft = d_fft[*, 0:nf_tot-1, *]
		freqs = freqs[*, 0:nf_tot-1]
		df    = df[0:nf_tot-1]
	endif
	
	;Center times
	if tf_tcenter then time[0,n_int-1] += (time[1:*] - time) / 2.0
	
	;Amplitude and phase
	if arg_present(amplitude) then amplitude = abs(d_fft)
	if arg_present(phase)     then phase     = atan(d_fft)
	
	return, d_fft
end<|MERGE_RESOLUTION|>--- conflicted
+++ resolved
@@ -453,20 +453,12 @@
 	;   - NFFT is constant, but DT is permitted to vary
 	;   - If DT changes, then we must keep track of FN as a function of time
 	;   - If not, then FN and F do not vary with time, and we can reduce to one copy
-<<<<<<< HEAD
-	if ~tf_calc_dt || total( abs(dt_median - dt_median[0]) gt 0.1*dt_median[0] ) eq 0 then begin
-		freqs     = reform(freqs[0,*])
-		df        = df[0]
-		dt_median = dt_median[0]
-		dt_plus   = dt_plus[0]
-=======
 	iGood = where(dt_median ne 0, nGood)
 	if nGood GT 0 && (~tf_calc_dt || total( abs(dt_median[iGood] - dt_median[iGood[0]]) gt dt_tol*dt_median[iGood[0]] ) eq 0) then begin
 		freqs     = freqs[iGood[0],*]
 		df        = df[iGood[0]]
 		dt_median = dt_median[iGood[0]]
 		dt_plus   = dt_plus[iGood[0]]
->>>>>>> 0bf23930
 	endif
 
 	;Remove extra frequencies
