; docformat = 'rst'
;
; NAME:
;       MrFile_Finder
;
;*****************************************************************************************
;   Copyright (c) 2015, University of New Hampshire                                      ;
;   All rights reserved.                                                                 ;
;                                                                                        ;
;   Redistribution and use in source and binary forms, with or without modification,     ;
;   are permitted provided that the following conditions are met:                        ;
;                                                                                        ;
;       * Redistributions of source code must retain the above copyright notice,         ;
;         this list of conditions and the following disclaimer.                          ;
;       * Redistributions in binary form must reproduce the above copyright notice,      ;
;         this list of conditions and the following disclaimer in the documentation      ;
;         and/or other materials provided with the distribution.                         ;
;       * Neither the name of the University of New Hampshire nor the names of its       ;
;         contributors may be used to endorse or promote products derived from this      ;
;         software without specific prior written permission.                            ;
;                                                                                        ;
;   THIS SOFTWARE IS PROVIDED BY THE COPYRIGHT HOLDERS AND CONTRIBUTORS "AS IS" AND ANY  ;
;   EXPRESS OR IMPLIED WARRANTIES, INCLUDING, BUT NOT LIMITED TO, THE IMPLIED WARRANTIES ;
;   OF MERCHANTABILITY AND FITNESS FOR A PARTICULAR PURPOSE ARE DISCLAIMED. IN NO EVENT  ;
;   SHALL THE COPYRIGHT HOLDER OR CONTRIBUTORS BE LIABLE FOR ANY DIRECT, INDIRECT,       ;
;   INCIDENTAL, SPECIAL, EXEMPLARY, OR CONSEQUENTIAL DAMAGES (INCLUDING, BUT NOT LIMITED ;
;   TO, PROCUREMENT OF SUBSTITUTE GOODS OR SERVICES; LOSS OF USE, DATA, OR PROFITS; OR   ;
;   BUSINESS INTERRUPTION) HOWEVER CAUSED AND ON ANY THEORY OF LIABILITY, WHETHER IN     ;
;   CONTRACT, STRICT LIABILITY, OR TORT (INCLUDING NEGLIGENCE OR OTHERWISE) ARISING IN   ;
;   ANY WAY OUT OF THE USE OF THIS SOFTWARE, EVEN IF ADVISED OF THE POSSIBILITY OF SUCH  ;
;   DAMAGE.                                                                              ;
;*****************************************************************************************
;
; PURPOSE:
;+
;    Search for files using a file pattern.
;
; :Categories:
;   System tools, File utility
;
; :Params:
;       PATTERN:        in, required, type=string
;                       A file path to be matched in a recursive search through the file
;                           system. The pattern may contain regular expressions as well as
;                           any token recognized by MrTokens_ToRegexp.
;
; :Keywords:
;       COUNT:          out, optional, type=integer
;                       A named variable to hold the number of files found.
;       PATHSEP:        out, optional, type=string, default=path_sep()
;                       Path separator between directories.
;
; :Returns:
;       TREE:           An array of file names that match `PATTERN`.
;
; :Examples:
;   Given the directory and file structures::
;       IDL> dir  = '/Users/argall/Documents/Work/Data/RBSP/Ephemeris/A/2013/03/'
;       IDL> file = 'rbspa_def_MagEphem_TS04D_20130321_v0.0.0.h5'
;
;   Create a pattern to search for. "%(" and "%)" protect the regular expression "(A|B)"
;   from being interpreted literally as a directory. "%Y", "%M", and "%d" represent year,
;   month, and day, respectively::
;       IDL> dir_pattern    = '/Users/argall/Documents/Work/Data/RBSP/Ephemeris/%((A|B)%)/%Y/%M/'
;       IDL> file_pattern   = 'rbsp%((a|b)%)_def_MagEphem_TS04D_%Y%M%d_v*.h5'
;       IDL> search_pattern = filepath(file_pattern, ROOT_DIR=dir_pattern)
;
;   Search for files
;       IDL> files = MrFile_Finder(search_pattern, COUNT=count)
;       IDL> print, count
;                122
;       IDL> print, files   ;Show 8 of 122
;           /Users/argall/Documents/Work/Data/RBSP/Ephemeris/A/2013/11/rbspa_def_MagEphem_TS04D_20131101_v1.0.0.h5
;           /Users/argall/Documents/Work/Data/RBSP/Ephemeris/A/2013/11/rbspa_def_MagEphem_TS04D_20131102_v1.0.0.h5
;           /Users/argall/Documents/Work/Data/RBSP/Ephemeris/A/2013/12/rbspa_def_MagEphem_TS04D_20131201_v1.0.0.h5
;           /Users/argall/Documents/Work/Data/RBSP/Ephemeris/A/2013/12/rbspa_def_MagEphem_TS04D_20131202_v1.0.0.h5
;           /Users/argall/Documents/Work/Data/RBSP/Ephemeris/B/2013/11/rbspb_def_MagEphem_TS04D_20131101_v1.0.0.h5
;           /Users/argall/Documents/Work/Data/RBSP/Ephemeris/B/2013/11/rbspb_def_MagEphem_TS04D_20131102_v1.0.0.h5
;           /Users/argall/Documents/Work/Data/RBSP/Ephemeris/B/2013/12/rbspb_def_MagEphem_TS04D_20131201_v1.0.0.h5
;           /Users/argall/Documents/Work/Data/RBSP/Ephemeris/B/2013/12/rbspb_def_MagEphem_TS04D_20131202_v1.0.0.h5
;
; :Author:
;   Matthew Argall::
;       University of New Hampshire
;       Morse Hall, Room 348
;       8 College Rd.
;       Durham, NH, 03824
;       matthew.argall@unh.edu
;
; :History:
;   Modification History::
;       2015-03-30  -   Written by Matthew Argall
;       2015-04-28  -   Renamed from MrFile_Search to MrFile_Finder. Removed
;                          SysRoot keywords. Sandwich path elements between "^"
;                          and "$" to search for whole words. Added example. - MRA
;-
function MrFile_Finder, pattern, $
COUNT=count, $
PATHSEP=pathsep
	compile_opt idl2
	
	catch, the_error
	if the_error ne 0 then begin
		catch, /CANCEL
		cd, pwd
<<<<<<< HEAD
		MrPrintF, 'LogErr'
=======
		void = cgErrorMSG()
		count = 0
>>>>>>> 98f6e32a
		return, ''
	endif
	
	;Get the current directory for save keeping
	cd, CURRENT=pwd
	if n_elements(pathsep) eq 0 then pathsep = path_sep()

	;Look for the system root specifier.
	;   - Searching for MrTokens requires me to split FILEPATH at each SEP
	;   - Unix root is '/', so will be removed. Windows is C:, so will not be removed
	case !version.os_family of
		'unix':    sysroot = '/'
		'windows': sysroot = ''
		else: begin
			message, 'Unexpected file system. Errors may occur.', /INFORMATIONAL
			sysroot = ''
		endcase
	endcase

;---------------------------------------------------------------------
; First Token ////////////////////////////////////////////////////////
;---------------------------------------------------------------------
	
	;Break the directory pattern into parts
	parts = strsplit(pattern, pathsep, COUNT=nParts, /EXTRACT)

	;Find the directory elements with a "%" token identifier
	allTokens = strjoin(MrTokens())
	iToken    = where(stregex(parts, '%', /BOOLEAN), nTokens)

	;Parse the pattern into a part without tokens and a part with tokens
	;   root       - Leading path segments without tokens
	;   subpattern - Trailing path segments with tokens
	case iToken[0] of
		;Zero tokens.
		-1: begin
			root       = file_dirname(pattern)
			subpattern = file_basename(pattern)
		endcase
		
		;Token is in the first directory of the directory tree
		0: begin
			root       = sysroot
			subpattern = parts[0]
		endcase
		
		;Token is in the middle of the directory tree
		else: begin
			root       = filepath('', ROOT_DIR=sysroot, SUBDIR=parts[0:iToken[0]-1])
			subpattern = parts[iToken[0]]
			subpattern = MrTokens_ToRegex(subpattern)
		endcase
	endcase
	
	;Look for whole words
	subpattern = '^' + subpattern + '$'

;---------------------------------------------------------------------
; Parse This Piece ///////////////////////////////////////////////////
;---------------------------------------------------------------------

	;Change to the directory
	cd, root
	
	;Get all of the files in the current directory
	MrLS, subpattern, COUNT=count, OUTPUT=pathOut, /REGEX
	if count eq 0 then begin
		cd, pwd
		return, ''
	endif

	;Combine the matches with the root
	; - Nothing left to parse if there are no more tokens or if we are at the last token.
	; - Append the remaining parts together.
	if nTokens eq 0 || iToken[0] eq nParts-1 $
		then remainder = '' $
		else remainder = filepath('', ROOT_DIR=pathsep, SUBDIR=parts[iToken[0]+1:nParts-1])

;---------------------------------------------------------------------
; Parse Next Piece ///////////////////////////////////////////////////
;---------------------------------------------------------------------
	if remainder ne '' then begin
		;Step through each directory found
		for i = 0, count - 1 do begin
			;Append the directory to the root
			; - root / dirOut[i] / remainder
			next = filepath(remainder, ROOT_DIR=root, SUBDIR=pathOut[i])
			
			;Search again
			tempTree = MrFile_Finder(next, COUNT=tempCount)
		
			;Create the tree
			if tempCount gt 0 then begin
				if n_elements(tree) eq 0 $
					then tree = temporary(tempTree) $
					else tree = [tree, temporary(tempTree)]
			endif
		endfor

;---------------------------------------------------------------------
; Parse Last Piece ///////////////////////////////////////////////////
;---------------------------------------------------------------------
	endif else begin
		;Form the complete file path
		tree = filepath(pathOut, ROOT_DIR=root)
	endelse
	
	;Switch back to the original directory
	cd, pwd

	;Count the results
	count = n_elements(tree)
	if count eq 0 then tree = ''

	return, tree
end<|MERGE_RESOLUTION|>--- conflicted
+++ resolved
@@ -103,12 +103,8 @@
 	if the_error ne 0 then begin
 		catch, /CANCEL
 		cd, pwd
-<<<<<<< HEAD
 		MrPrintF, 'LogErr'
-=======
-		void = cgErrorMSG()
 		count = 0
->>>>>>> 98f6e32a
 		return, ''
 	endif
 	
