; docformat = 'rst'
;
; NAME:
;       MrFileFinder__Define
;
;*****************************************************************************************
;   Copyright (c) 2013, Matthew Argall                                                   ;
;   All rights reserved.                                                                 ;
;                                                                                        ;
;   Redistribution and use in source and binary forms, with or without modification,     ;
;   are permitted provided that the following conditions are met:                        ;
;                                                                                        ;
;       * Redistributions of source code must retain the above copyright notice,         ;
;         this list of conditions and the following disclaimer.                          ;
;       * Redistributions in binary form must reproduce the above copyright notice,      ;
;         this list of conditions and the following disclaimer in the documentation      ;
;         and/or other materials provided with the distribution.                         ;
;       * Neither the name of the <ORGANIZATION> nor the names of its contributors may   ;
;         be used to endorse or promote products derived from this software without      ;
;         specific prior written permission.                                             ;
;                                                                                        ;
;   THIS SOFTWARE IS PROVIDED BY THE COPYRIGHT HOLDERS AND CONTRIBUTORS "AS IS" AND ANY  ;
;   EXPRESS OR IMPLIED WARRANTIES, INCLUDING, BUT NOT LIMITED TO, THE IMPLIED WARRANTIES ;
;   OF MERCHANTABILITY AND FITNESS FOR A PARTICULAR PURPOSE ARE DISCLAIMED. IN NO EVENT  ;
;   SHALL THE COPYRIGHT HOLDER OR CONTRIBUTORS BE LIABLE FOR ANY DIRECT, INDIRECT,       ;
;   INCIDENTAL, SPECIAL, EXEMPLARY, OR CONSEQUENTIAL DAMAGES (INCLUDING, BUT NOT LIMITED ;
;   TO, PROCUREMENT OF SUBSTITUTE GOODS OR SERVICES; LOSS OF USE, DATA, OR PROFITS; OR   ;
;   BUSINESS INTERRUPTION) HOWEVER CAUSED AND ON ANY THEORY OF LIABILITY, WHETHER IN     ;
;   CONTRACT, STRICT LIABILITY, OR TORT (INCLUDING NEGLIGENCE OR OTHERWISE) ARISING IN   ;
;   ANY WAY OUT OF THE USE OF THIS SOFTWARE, EVEN IF ADVISED OF THE POSSIBILITY OF SUCH  ;
;   DAMAGE.                                                                              ;
;*****************************************************************************************
;
;+
;   The purpose of this class is to provide a means of automatically finding data files
;   that match a given date and time pattern. There are two mechanisms in place for
;   file searching: the "FindFile" and "FileSearch" methods.
;
;   The FindFile method can be applied to any file system-like structure, such as HDF5
;   files and http protocol. Simply over-ride the GetPWD, LS, and SetPWD methods when
;   necessary.
;
;   See MrTokens.pro for a list of tokens that can be included in file names.
;   Or do the following::
;       IDL> print, MrTokens()
;
; :Author:
;   Matthew Argall::
;       University of New Hampshire
;       Morse Hall, Room 348
;       8 College Rd.
;       Durham, NH, 03824
;       matthew.argall@unh.edu
;
; :History:
;   Modification History::
;       2015-09-13  -   Written by Matthew Argall
;-
;*****************************************************************************************
;+
;   Change directories.
;
; :Params:
;       DESTINATION:    in, optional, type=string
;                       Directory to be made the present working directory.
;-
pro MrFileFinder::CD, destination
	compile_opt strictarr
	on_error, 2

<<<<<<< HEAD
	;Try to change directories
	cd, destination
	
	;Update the current directory
	;   - Use CD so that the path is fully qualified
	cd, CURRENT=pwd
	self.pwd = pwd
=======
	;Forward to SetPath
	self -> SetPWD, destination
end


;+
;   Search for files
;
; :Private:
;-
function MrFileFinder::FindFile, path, recur, $
COUNT=count, $
_REF_EXTRA=extra
	compile_opt idl2
	on_error, 2
	
	;Search for files
	if n_elements(recur) eq 0 $
		then files = file_search(path,        COUNT=count, /TEST_REGULAR, /FULLY_QUALIFY_PATH, _STRICT_EXTRA=extra) $
		else files = file_search(path, recur, COUNT=count, /TEST_REGULAR, /FULLY_QUALIFY_PATH, _STRICT_EXTRA=extra)

	;Return
	return, files
>>>>>>> b81a6900
end


;+
<<<<<<< HEAD
=======
;   Search for files
;
; :Private:
;-
function MrFileFinder::FindPattern, pattern, $
COUNT=count, $
PATHSEP=pathsep
	compile_opt idl2
	
	catch, the_error
	if the_error ne 0 then begin
		catch, /CANCEL
		cd, old_dir
		void = cgErrorMSG()
		return, ''
	endif

;---------------------------------------------------------------------
; Get Current Directory //////////////////////////////////////////////
;---------------------------------------------------------------------
	
	;Get the current directory for save keeping
	cd, CURRENT=pwd
	if n_elements(pathsep) eq 0 then pathsep = path_sep()

	;Look for the system root specifier.
	;   - Searching for MrTokens requires me to split FILEPATH at each SEP
	;   - Unix root is '/', so will be removed. Windows is C:, so will not be removed
	case !version.os_family of
		'unix':    sysroot = '/'
		'windows': sysroot = ''
		else: begin
			message, 'Unexpected file system. Errors may occur.', /INFORMATIONAL
			sysroot = ''
		endcase
	endcase

;---------------------------------------------------------------------
; First Token ////////////////////////////////////////////////////////
;---------------------------------------------------------------------
	
	;Break the directory pattern into parts
	parts = strsplit(pattern, pathsep, COUNT=nParts, /EXTRACT)

	;Find the directory elements with a "%" token identifier
	allTokens = strjoin(MrTokens())
	iToken    = where(stregex(parts, '%', /BOOLEAN), nTokens)

	;Parse the pattern into a part without tokens and a part with tokens
	;   root       - Leading path segments without tokens
	;   subpattern - Trailing path segments with tokens
	case iToken[0] of
		;Zero tokens.
		-1: begin
			root       = file_dirname(pattern)
			subpattern = file_basename(pattern)
		endcase
		
		;Token is in the first directory of the directory tree
		0: begin
			root       = sysroot
			subpattern = parts[0]
		endcase
		
		;Token is in the middle of the directory tree
		else: begin
			root       = filepath('', ROOT_DIR=sysroot, SUBDIR=parts[0:iToken[0]-1])
			subpattern = parts[iToken[0]]
			subpattern = MrTokens_ToRegex(subpattern)
		endcase
	endcase
	
	;Look for whole words
	subpattern = '^' + subpattern + '$'

;---------------------------------------------------------------------
; Parse This Piece ///////////////////////////////////////////////////
;---------------------------------------------------------------------

	;Change to the directory
	cd, root
	
	;Get all of the files in the current directory
	MrLS, subpattern, COUNT=count, OUTPUT=pathOut, /REGEX
	if count eq 0 then begin
		cd, pwd
		return, ''
	endif

	;Combine the matches with the root
	; - Nothing left to parse if there are no more tokens or if we are at the last token.
	; - Append the remaining parts together.
	if nTokens eq 0 || iToken[0] eq nParts-1 $
		then remainder = '' $
		else remainder = filepath('', ROOT_DIR=pathsep, SUBDIR=parts[iToken[0]+1:nParts-1])

;---------------------------------------------------------------------
; Parse Next Piece ///////////////////////////////////////////////////
;---------------------------------------------------------------------
	if remainder ne '' then begin
		;Step through each directory found
		for i = 0, count - 1 do begin
			;Append the directory to the root
			; - root / dirOut[i] / remainder
			next = filepath(remainder, ROOT_DIR=root, SUBDIR=pathOut[i])
			
			;Search again
			tempTree = MrFile_Finder(next, COUNT=tempCount)
		
			;Create the tree
			if tempCount gt 0 then begin
				if n_elements(tree) eq 0 $
					then tree = temporary(tempTree) $
					else tree = [tree, temporary(tempTree)]
			endif
		endfor

;---------------------------------------------------------------------
; Parse Last Piece ///////////////////////////////////////////////////
;---------------------------------------------------------------------
	endif else begin
		;Form the complete file path
		tree = filepath(pathOut, ROOT_DIR=root)
	endelse
	
	;Switch back to the original directory
	cd, pwd

	;Count the results
	count = n_elements(tree)
	if count eq 0 then tree = ''

	return, tree
end


;+
>>>>>>> b81a6900
;   Search the file system for files that match the file pattern.
;
; :Params:
;       PATH_STR:       in, optional, type=string
;                       File paths to match
;
; :Keywords:
;       COUNT:          out, optional, type=integer
;                       Number of files found.
;
; :Returns:
;       FILES:          Fully qualified path to the files or directories that match
;                           `PATTERN`.
;-
<<<<<<< HEAD
function MrFileFinder::Find, pattern, $
COUNT=count
	compile_opt strictarr
	on_error, 2

	;Find files
	files = MrFile_Finder(pattern, COUNT=count)
=======
function MrFileFinder::Find, path, recur, $
COUNT=count
	compile_opt strictarr
	
	catch, the_error
	if the_error gt 0 then begin
		catch, /CANCEL
		cd, old_dir
		void = cgErrorMSG(/QUIET)
		return, ''
	endif

	;Switch to directory of interest
	cd, self.pwd, CURRENT=old_dir

	;Find files
	;   - Search using MrTokens if there are "%"-signs present
	;   - Otherwise use File_Search() 
	if n_elements(recur) gt 0 || strpos(path, '%') eq -1 $
		then files = self -> FindFile(path, recur, COUNT=count) $
		else files = self -> FindPattern(path, COUNT=count)

	;Return to the working directory
	cd, old_dir
	
>>>>>>> b81a6900
	return, files
end


;+
;   Return the present working directory.
;-
function MrFileFinder::GetPWD
	return, self.pwd
end


;+
;   Get class properties.
;
; :Keywords:
;       COUNT:              out, optional, type=integer
;                           Number of files found that match `FILENAME`.
;       ETIME:              out, optional, type=string
;                           Time string. Files that begin after this time will not be
;                               included in the search results.
;       FILENAME:           out, optional, type=string
;                           A complete file path of a whose date and time information
;                               have been replaced by the tokens defined above.
;       PATH_SEPARATOR:     out, optional, type=string
;                           String used to separate elements of a file path.
;       STIME:              out, optional, type=string
;                           Time string. Files that end before this time will not be
;                               included in the search results.
;       TPATTERN:           out, optional, type=string
;                           Token string denoting how `STIME` and `ETIME` are formatted.
;-
pro MrFileFinder::GetProperty, $
PWD=pwd, $
TSTART=tstart, $
TEND=tend, $
<<<<<<< HEAD
TPATTERN=tpatern
=======
TPATTERN=tpatern, $
>>>>>>> b81a6900
TIMEORDER=timeOrder, $
VERSION=version, $
VREGEX=vregex
	compile_opt strictarr

	;Error handling
	catch, the_error
	if the_error ne 0 then begin
		catch, /cancel
		void = cgErrorMsg()
		return
	endif

	;Get properties of the class.
	if arg_present(pwd)       then pwd       = self.pwd
	if arg_present(timeOrder) then timeOrder = self.time_order
	if arg_present(tstart)    then tstart    = self.tstart
	if arg_present(tend)      then tend      = self.tend
	if arg_present(tpattern)  then tpattern  = self.tpattern
	if arg_present(version)   then version   = self.version
	if arg_present(vregex)    then vregex    = self.vregex
end


;+
;   Print the contents of a directory.
;
; :Params:
;       SEARCHSTR:      in, optional, type=string, default='*'
;                       A search string used to filter directory listing results.
;                           If not provided, all items in current directory are
;                           returned. If a path specification is included, the contents
;                           of that path are returned.
;
; :Keywords:
;       _REF_EXTRA:     in, optional, type=any
;                       Any keyword accepted by MrLS. These include COUNT, DIRECTORY,
;                           OUTPUT, REGEX, SORT.
;-
pro MrFileFinder::LS, searchstr, $
_REF_EXTRA=ref_extra
	on_error, 2

<<<<<<< HEAD
	MrLS, searchstr, _STRICT_EXTRA=extra
=======
	;Change to the current directory
	cd, self.pwd, CURRENT=old_dir

	;Get the directory listings
	MrLS, searchstr, _STRICT_EXTRA=extra
	
	;Change back
	cd, old_dir
>>>>>>> b81a6900
end


;+
;   Print the present working directory.
;-
pro MrFileFinder::PWD
	print, self.pwd
end


;+
;   Search the file system for files that match the file pattern. Filter results
;   according to time range, version
;
; :Params:
;       PATH_STR:       in, optional, type=string
;                       File paths to match
;
; :Keywords:
;       COUNT:          out, optional, type=integer
;                       Number of files found.
;
; :Returns:
;       FILES:          Fully qualified path to the files or directories that match
;                           `PATTERN`.
;-
function MrFileFinder::Search, file_path, $
CLOSEST=closest, $
COUNT=count, $
NEWEST=newest
	compile_opt strictarr
	on_error, 2

	;Search for files
	files = MrFile_Search( file_path, $
	                       CLOSEST   = closest, $
	                       COUNT     = count, $
	                       NEWEST    = newest, $
	                       DIRECTORY = self.pwd, $
	                       TIMEORDER = self.time_order, $
	                       TSTART    = self.tstart, $
	                       TEND      = self.tend, $
	                       TPATTERN  = self.tpattern, $
	                       VERSION   = self.version, $
	                       VREGEX    = self.vregex $
	                     )
	return, files
end


;+
;   Set class properties.
;
; :Keywords:
;       ETIME:              in, optional, type=string
;                           Time string. Files that begin after this time will not be
;                               included in the search results.
;       FILENAME:           in, optional, type=string
;                           A complete file path of a whose date and time information
;                               have been replaced by the tokens defined above.
;       PATH_SEPARATOR:     in, optional, type=string
;                           String used to separate elements of a file path.
;       STIME:              in, optional, type=string
;                           Time string. Files that end before this time will not be
;                               included in the search results.
;       TPATTERN:           in, optional, type=string
;                           Token string denoting how `STIME` and `ETIME` are formatted.
;-
pro MrFileFinder::SetTime, tstart, tend, $
TIMEORDER=timeorder
	compile_opt strictarr
	on_error, 2
	
	if n_elements(tstart)    eq 0 then tstart    = ''
	if n_elements(tend)      eq 0 then tend      = ''
	if n_elements(timeOrder) eq 0 then timeOrder = self.time_order
	
	;Make sure the time matches its string
	if tstart ne '' && ~MrTokens_IsMatch(tstart, timeOrder) $
		then message, 'TSTART must match TIMEORDER (' + timeOrder + ').'
	if tend ne '' && ~MrTokens_IsMatch(tend, timeOrder) $
		then message, 'TEND must match TIMEORDER (' + timeOrder + ').'

	;Set time range
	self.tstart     = tstart
	self.tend       = tend
	self.time_order = timeOrder
end


;+
;   Set class properties.
;
; :Keywords:
;       ETIME:              in, optional, type=string
;                           Time string. Files that begin after this time will not be
;                               included in the search results.
;       FILENAME:           in, optional, type=string
;                           A complete file path of a whose date and time information
;                               have been replaced by the tokens defined above.
;       PATH_SEPARATOR:     in, optional, type=string
;                           String used to separate elements of a file path.
;       STIME:              in, optional, type=string
;                           Time string. Files that end before this time will not be
;                               included in the search results.
;       TPATTERN:           in, optional, type=string
;                           Token string denoting how `STIME` and `ETIME` are formatted.
;-
pro MrFileFinder::SetProperty, $
TPATTERN  = tpattern, $
VERSION   = version, $
VREGEX    = vregex
	compile_opt strictarr

	;Error handling
	catch, the_error
	if the_error ne 0 then begin
		catch, /cancel
		void = cgErrorMsg()
		return
	endif

	if n_elements(tPattern)  gt 0 then self.tPattern  = tPattern
	if n_elements(version)   gt 0 then self.version   = version
	if n_elements(vregex)    gt 0 then self.vregex    = vregex
end


;+
;   Change the present working directory. An alternative to the CD method.
;
; :Params:
;       DESTINATION:    in, optional, type=string
;                       Directory to be made the present working directory.
;-
pro MrFileFinder::SetPWD, destination
<<<<<<< HEAD
	on_error, 2

	;Set the current directory
	cd, destination

=======

	catch, the_error
	if the_error ne 0 then begin
		catch, /CANCEL
		cd, old_path
		void = cgErrorMSG(/QUIET)
		return
	endif

	;To make sure the object and IDL do not get out of
	;sync, we are going to keep track of the path independently
	;from wherever IDL is currently at.
	cd, self.pwd, CURRENT=old_path
	cd, destination

>>>>>>> b81a6900
	;Update
	;   - Use CD to fully qualify the path
	cd, CURRENT=pwd
	self.pwd = pwd
<<<<<<< HEAD
=======
	
	;Return to the old path
	cd, old_path
>>>>>>> b81a6900
end


;+
;   Clean up after the object is destroy
;-
pro MrFileFinder::cleanup
	;Nothing to do yet
end


;+
;   The initialization method. Here, a directory and filename can be given with a date
;   and time code embedded.
;
; :Params:
;       FILENAME:       in, required, type=string
;                       File path of the file to be found. It can contain any token
;                           recognized by MrTimesTokenToRegex.pro.
;
; :Keywords:
;       ETIME:          in, optional, type=string
;                       A string representing the end time of the interval intended
;                           to be read.
;       PATH_SEPARATOR: in, optional, type=string, default=Path_Sep()
;                       Character that delimites directories on the file system.
;       STIME:          in, optional, type=string
;                       A string representing the start time of the interval intended
;                           to be read.
;       TPATTERN:       in, optional, type=string, default="%Y-%M-%dT%H:%m:%S"
;                       A string dictating, by use of tokens, how `STIME` and `ETIME`
;                           are formatted.
;-
function MrFileFinder::init, tstart, tend, $
DIRECTORY = pwd, $
TIMEORDER = timeOrder, $
TPATTERN  = tpattern, $
VERSION   = version, $
VREGEX    = vregex
	compile_opt strictarr
	
	;Error handling
	catch, the_error
	if the_error ne 0 then begin
		catch, /cancel
		void = cgErrorMsg()
		return, 0
	endif
	
	;Defaults
	if n_elements(directory) eq 0 then directory = ''
	if n_elements(timeOrder) eq 0 then timeOrder = '%Y%M%d'
	if n_elements(tPattern)  eq 0 then tPattern  = '%Y-%M-%dT%H:%m:%S'
	if n_elements(version)   eq 0 then version   = ''
	if n_elements(vregex)    eq 0 then vregex    = '([0-9]+)\.([0-9]+)\.([0-9])'
	
<<<<<<< HEAD
	;Make sure the time matches its string
	if ~MrTokens_IsMatch(tstart, timeOrder) $
		then message, 'TSTART must match TIMEORDER (' + timeOrder + ').'
	if ~MrTokens_IsMatch(tend, timeOrder) $
		then message, 'TEND must match TIMEORDER (' + timeOrder + ').'
	
=======
>>>>>>> b81a6900
	;Change directories
	if directory ne '' then self -> SetPWD, directory
	
	;Set times
<<<<<<< HEAD
	self.tstart     = tstart
	self.tend       = tend
	self.time_order = timeOrder
=======
	self -> SetTime, tstart, tend, TIMEORDER=timeOrder
>>>>>>> b81a6900
	
	;Set other properties
	self -> SetProperty, TPATTERN  = tpattern, $
	                     VERSION   = version, $
	                     VREGEX    = vregex
	
	return, 1
end


;+
;   The class definition statement.
;
; :Params:
;       CLASS:              out, optional, type=structure
;                           Class definition structure.
;
; :Fields:
;       DIRECTORY:          Directory in which to search for files.
;       ETIME:              Time at which to stop reading data.
;       FILE_NAMES:         Files that have been found.
;       FILEBASE:           File base name of the file to be found.
;       NFILES:             Number of files found that match the filename given.
;       PATH_SEP:           System path separator.
;       STIME:              Time at which to begin reading data.
;       TIME_PATTERN:       Static string of how time is represented internally.
;       TPATTERN:           Format string for parsing `STIME` and `ETIME`.
;-
pro MrFileFinder__define, class
	compile_opt strictarr
	
	class = { MrFileFinder, $
	          inherits IDL_Object, $
	          pwd:        '', $
	          time_order: '', $
	          tstart:     '', $
	          tend:       '', $
	          tpattern:   '', $
	          version:    '', $
	          vregex:     '' $
	        }
end<|MERGE_RESOLUTION|>--- conflicted
+++ resolved
@@ -68,15 +68,6 @@
 	compile_opt strictarr
 	on_error, 2
 
-<<<<<<< HEAD
-	;Try to change directories
-	cd, destination
-	
-	;Update the current directory
-	;   - Use CD so that the path is fully qualified
-	cd, CURRENT=pwd
-	self.pwd = pwd
-=======
 	;Forward to SetPath
 	self -> SetPWD, destination
 end
@@ -100,13 +91,10 @@
 
 	;Return
 	return, files
->>>>>>> b81a6900
-end
-
-
-;+
-<<<<<<< HEAD
-=======
+end
+
+
+;+
 ;   Search for files
 ;
 ; :Private:
@@ -244,7 +232,6 @@
 
 
 ;+
->>>>>>> b81a6900
 ;   Search the file system for files that match the file pattern.
 ;
 ; :Params:
@@ -259,15 +246,6 @@
 ;       FILES:          Fully qualified path to the files or directories that match
 ;                           `PATTERN`.
 ;-
-<<<<<<< HEAD
-function MrFileFinder::Find, pattern, $
-COUNT=count
-	compile_opt strictarr
-	on_error, 2
-
-	;Find files
-	files = MrFile_Finder(pattern, COUNT=count)
-=======
 function MrFileFinder::Find, path, recur, $
 COUNT=count
 	compile_opt strictarr
@@ -293,7 +271,6 @@
 	;Return to the working directory
 	cd, old_dir
 	
->>>>>>> b81a6900
 	return, files
 end
 
@@ -330,11 +307,7 @@
 PWD=pwd, $
 TSTART=tstart, $
 TEND=tend, $
-<<<<<<< HEAD
-TPATTERN=tpatern
-=======
 TPATTERN=tpatern, $
->>>>>>> b81a6900
 TIMEORDER=timeOrder, $
 VERSION=version, $
 VREGEX=vregex
@@ -378,9 +351,6 @@
 _REF_EXTRA=ref_extra
 	on_error, 2
 
-<<<<<<< HEAD
-	MrLS, searchstr, _STRICT_EXTRA=extra
-=======
 	;Change to the current directory
 	cd, self.pwd, CURRENT=old_dir
 
@@ -389,7 +359,6 @@
 	
 	;Change back
 	cd, old_dir
->>>>>>> b81a6900
 end
 
 
@@ -527,13 +496,6 @@
 ;                       Directory to be made the present working directory.
 ;-
 pro MrFileFinder::SetPWD, destination
-<<<<<<< HEAD
-	on_error, 2
-
-	;Set the current directory
-	cd, destination
-
-=======
 
 	catch, the_error
 	if the_error ne 0 then begin
@@ -549,17 +511,13 @@
 	cd, self.pwd, CURRENT=old_path
 	cd, destination
 
->>>>>>> b81a6900
 	;Update
 	;   - Use CD to fully qualify the path
 	cd, CURRENT=pwd
 	self.pwd = pwd
-<<<<<<< HEAD
-=======
 	
 	;Return to the old path
 	cd, old_path
->>>>>>> b81a6900
 end
 
 
@@ -616,26 +574,11 @@
 	if n_elements(version)   eq 0 then version   = ''
 	if n_elements(vregex)    eq 0 then vregex    = '([0-9]+)\.([0-9]+)\.([0-9])'
 	
-<<<<<<< HEAD
-	;Make sure the time matches its string
-	if ~MrTokens_IsMatch(tstart, timeOrder) $
-		then message, 'TSTART must match TIMEORDER (' + timeOrder + ').'
-	if ~MrTokens_IsMatch(tend, timeOrder) $
-		then message, 'TEND must match TIMEORDER (' + timeOrder + ').'
-	
-=======
->>>>>>> b81a6900
 	;Change directories
 	if directory ne '' then self -> SetPWD, directory
 	
 	;Set times
-<<<<<<< HEAD
-	self.tstart     = tstart
-	self.tend       = tend
-	self.time_order = timeOrder
-=======
 	self -> SetTime, tstart, tend, TIMEORDER=timeOrder
->>>>>>> b81a6900
 	
 	;Set other properties
 	self -> SetProperty, TPATTERN  = tpattern, $
