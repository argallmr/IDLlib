--- conflicted
+++ resolved
@@ -277,11 +277,8 @@
 ;                           `DATA_START`
 ;    MISSING_VALUE:     in, optional, type=scalar, default=!values.f_nan
 ;                       Value to use for missing items in the data
-<<<<<<< HEAD
 ;    NFOOTER:           in, optional, type=integer, default=`DATA_START-1`
 ;                       Number of footer lines in the file. Will be removed from the data.
-=======
->>>>>>> 0bf23930
 ;    NHEADER:           in, optional, type=integer, default=0
 ;                       Number of header lines in the file to skip. A less confusing way
 ;                           to specify the `DATA_START` keyword.
@@ -292,11 +289,6 @@
 ;                           that we have reached the data.
 ;    NUM_RECORDS:       in, optional, type=long
 ;                       Number of records to read; default is to read all available records
-<<<<<<< HEAD
-=======
-;    NFOOTER:           in, optional, type=integer, default=`DATA_START-1`
-;                       Number of footer lines in the file. Will be removed from the data.
->>>>>>> 0bf23930
 ;    RECORD_START:      in, optional, type=long, DEFAULT=0
 ;                       Set to index of first record to read (after `DATA_START` is taken
 ;                           into account)
@@ -410,11 +402,7 @@
 				
 				;Try to read the information
 				info = MrFile_Read_Ascii_Header(_filename, !Null, nLines, NREPEAT=nRepeat)
-<<<<<<< HEAD
 				
-=======
-			
->>>>>>> 0bf23930
 				;Number of columns
 				if nColumns eq 0 then nColumns = info.nColumns
 				
