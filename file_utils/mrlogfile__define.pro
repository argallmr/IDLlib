--- conflicted
+++ resolved
@@ -89,11 +89,8 @@
 ; :History:
 ;   Modification History::
 ;       2015/10/30  -   Adapted from David Fanning's ErrorLogger__Define.pro by Matthew Argall
-<<<<<<< HEAD
 ;       2015/12/03  -   Added the ADD_FILES and WARN_TRACEBACK properties.
-=======
 ;       2015/12/04  -   Fixed problem with multi-line error messages. - MRA
->>>>>>> 98f6e32a
 ;-
 ;*****************************************************************************************
 ;+
@@ -470,7 +467,6 @@
 
 	;Error occurred in procedure or function
 	endif else begin
-<<<<<<< HEAD
 		routine = strarr(ntrace-2)
 		lines   = lonarr(ntrace-2)
 		files   = strarr(ntrace-2)
@@ -479,17 +475,6 @@
 			routine[i-1] = info[1]
 			lines[i-1]   = info[2]
 			files[i-1]   = info[3]
-=======
-		;Allocate memory
-		routine = strarr(iend-istart+1)
-		lines   = lonarr(iend-istart+1)
-
-		;Parse each line of the traceback report
-		for i = istart, iend do begin
-			info              = stregex(traceback[i], ':?[ ]+([A-Z_0-9:]+)[ ]+([0-9]+)', /SUBEXP, /EXTRACT)
-			routine[i-istart] = info[1]
-			lines[i-istart]   = info[2]
->>>>>>> 98f6e32a
 		endfor
 	endelse
 
